use bevy_ecs::{
    entity::Entity,
    system::{Command as BevyCommand, EntityCommands},
    world::{Mut, World},
};

use naia_bevy_shared::{EntityAuthStatus, HostOwned, WorldMutType, WorldProxyMut};
use naia_client::{Client as NaiaClient, ReplicationConfig};

use crate::Client;

// Bevy Commands Extension
pub trait CommandsExt<'w, 's, 'a> {
    fn local_duplicate(&'a mut self) -> EntityCommands<'w, 's, 'a>;
    fn enable_replication(&'a mut self, client: &mut Client) -> &'a mut EntityCommands<'w, 's, 'a>;
    fn disable_replication(&'a mut self, client: &mut Client)
        -> &'a mut EntityCommands<'w, 's, 'a>;
    fn configure_replication(
        &'a mut self,
        config: ReplicationConfig,
    ) -> &'a mut EntityCommands<'w, 's, 'a>;
    fn replication_config(&'a self, client: &Client) -> Option<ReplicationConfig>;
    fn request_authority(&'a mut self, client: &mut Client) -> &'a mut EntityCommands<'w, 's, 'a>;
    fn release_authority(&'a mut self, client: &mut Client) -> &'a mut EntityCommands<'w, 's, 'a>;
    fn authority(&'a self, client: &Client) -> Option<EntityAuthStatus>;
}

impl<'w, 's, 'a> CommandsExt<'w, 's, 'a> for EntityCommands<'w, 's, 'a> {
    fn local_duplicate(&'a mut self) -> EntityCommands<'w, 's, 'a> {
        let old_entity = self.id();
        let commands = self.commands();
        let new_entity = commands.spawn_empty().id();
        let command = LocalDuplicateComponents::new(new_entity, old_entity);
        commands.add(command);
        commands.entity(new_entity)
    }

    fn enable_replication(&'a mut self, client: &mut Client) -> &'a mut EntityCommands<'w, 's, 'a> {
        client.enable_replication(&self.id());
        self.insert(HostOwned);
        return self;
    }

    fn disable_replication(
        &'a mut self,
        client: &mut Client,
    ) -> &'a mut EntityCommands<'w, 's, 'a> {
        client.disable_replication(&self.id());
        self.remove::<HostOwned>();
        return self;
    }

    fn configure_replication(
        &'a mut self,
        config: ReplicationConfig,
    ) -> &'a mut EntityCommands<'w, 's, 'a> {
        let entity = self.id();
        let commands = self.commands();
        let command = ConfigureReplicationCommand::new(entity, config);
        commands.add(command);
        return self;
    }

    fn replication_config(&'a self, client: &Client) -> Option<ReplicationConfig> {
        client.replication_config(&self.id())
    }

    fn request_authority(&'a mut self, client: &mut Client) -> &'a mut EntityCommands<'w, 's, 'a> {
        client.entity_request_authority(&self.id());
        return self;
    }

    fn release_authority(&'a mut self, client: &mut Client) -> &'a mut EntityCommands<'w, 's, 'a> {
        client.entity_release_authority(&self.id());
        return self;
    }

    fn authority(&'a self, client: &Client) -> Option<EntityAuthStatus> {
        client.entity_authority_status(&self.id())
    }
}

//// LocalDuplicateComponents Command ////
pub(crate) struct LocalDuplicateComponents {
    mutable_entity: Entity,
    immutable_entity: Entity,
}

impl LocalDuplicateComponents {
    pub fn new(new_entity: Entity, old_entity: Entity) -> Self {
        Self {
            mutable_entity: new_entity,
            immutable_entity: old_entity,
        }
    }
}

<<<<<<< HEAD
impl BevyCommand for LocalDuplicateComponents {
    fn write(self, world: &mut World) {
        WorldMutType::<Entity>::local_duplicate_components(
=======
impl BevyCommand for DuplicateComponents {
    fn apply(self, world: &mut World) {
        WorldMutType::<Entity>::duplicate_components(
>>>>>>> 5a16949c
            &mut world.proxy_mut(),
            &self.mutable_entity,
            &self.immutable_entity,
        );
    }
}

//// ConfigureReplicationCommand Command ////
pub(crate) struct ConfigureReplicationCommand {
    entity: Entity,
    config: ReplicationConfig,
}

impl ConfigureReplicationCommand {
    pub fn new(entity: Entity, config: ReplicationConfig) -> Self {
        Self { entity, config }
    }
}

impl BevyCommand for ConfigureReplicationCommand {
    fn write(self, world: &mut World) {
        world.resource_scope(|world, mut client: Mut<NaiaClient<Entity>>| {
            client.configure_entity_replication(&mut world.proxy_mut(), &self.entity, self.config);
        });
    }
}<|MERGE_RESOLUTION|>--- conflicted
+++ resolved
@@ -95,15 +95,9 @@
     }
 }
 
-<<<<<<< HEAD
 impl BevyCommand for LocalDuplicateComponents {
-    fn write(self, world: &mut World) {
+    fn apply(self, world: &mut World) {
         WorldMutType::<Entity>::local_duplicate_components(
-=======
-impl BevyCommand for DuplicateComponents {
-    fn apply(self, world: &mut World) {
-        WorldMutType::<Entity>::duplicate_components(
->>>>>>> 5a16949c
             &mut world.proxy_mut(),
             &self.mutable_entity,
             &self.immutable_entity,
@@ -124,7 +118,7 @@
 }
 
 impl BevyCommand for ConfigureReplicationCommand {
-    fn write(self, world: &mut World) {
+    fn apply(self, world: &mut World) {
         world.resource_scope(|world, mut client: Mut<NaiaClient<Entity>>| {
             client.configure_entity_replication(&mut world.proxy_mut(), &self.entity, self.config);
         });
