use std::{
    cell::RefCell,
    collections::{HashMap, VecDeque},
    net::SocketAddr,
    rc::Rc,
};

use byteorder::{BigEndian, ReadBytesExt, WriteBytesExt};
use futures_util::{pin_mut, select, FutureExt};
use log::info;
use ring::{hmac, rand};
use slotmap::DenseSlotMap;
use tokio::time::Interval;

use naia_server_socket::{
<<<<<<< HEAD
    MessageSender, NaiaServerSocketError, Packet, ServerSocket, ServerSocketTrait,
=======
    Config as SocketConfig, MessageSender, Packet, ServerSocket, ServerSocketTrait, SocketEvent,
>>>>>>> fdb2ea68
};
pub use naia_shared::{
    wrapping_diff, Connection, ConnectionConfig, Entity, EntityMutator, EntityType, Event,
    EventType, HostTickManager, Instant, ManagerType, Manifest, PacketReader, PacketType,
    SharedConfig, Timer, Timestamp,
};

use super::{
    client_connection::ClientConnection,
    entities::{
        entity_key::entity_key::EntityKey, mut_handler::MutHandler,
        server_entity_mutator::ServerEntityMutator,
    },
    error::NaiaServerError,
    room::{room_key::RoomKey, Room},
    server_config::ServerConfig,
    server_event::ServerEvent,
    server_tick_manager::ServerTickManager,
    user::{user_key::UserKey, User},
};
use naia_shared::StandardHeader;

/// A server that uses either UDP or WebRTC communication to send/receive events
/// to/from connected clients, and syncs registered entities to clients to whom
/// those entities are in-scope
pub struct NaiaServer<T: EventType, U: EntityType> {
    connection_config: ConnectionConfig,
    manifest: Manifest<T, U>,
    socket: Box<dyn ServerSocketTrait>,
    sender: MessageSender,
    global_entity_store: DenseSlotMap<EntityKey, Rc<RefCell<dyn Entity<U>>>>,
    scope_entity_func: Option<Rc<Box<dyn Fn(&RoomKey, &UserKey, &EntityKey, U) -> bool>>>,
    auth_func: Option<Rc<Box<dyn Fn(&UserKey, &T) -> bool>>>,
    mut_handler: Rc<RefCell<MutHandler>>,
    users: DenseSlotMap<UserKey, User>,
    rooms: DenseSlotMap<RoomKey, Room>,
    address_to_user_key_map: HashMap<SocketAddr, UserKey>,
    client_connections: HashMap<UserKey, ClientConnection<T, U>>,
    outstanding_disconnects: VecDeque<UserKey>,
    heartbeat_timer: Timer,
    connection_hash_key: hmac::Key,
    tick_manager: ServerTickManager,
    tick_timer: Interval,
}

impl<T: EventType, U: EntityType> NaiaServer<T, U> {
    /// Create a new Server, given an address to listen at, an Event/Entity
    /// manifest, and an optional Config
    pub async fn new(
        address: SocketAddr,
        manifest: Manifest<T, U>,
        server_config: Option<ServerConfig>,
        shared_config: SharedConfig,
    ) -> Self {
        let server_config = match server_config {
            Some(config) => config,
            None => ServerConfig::default(),
        };

        let connection_config = ConnectionConfig::new(
            server_config.disconnection_timeout_duration,
            server_config.heartbeat_interval,
            server_config.ping_interval,
            server_config.rtt_sample_size,
        );

        let mut server_socket = ServerSocket::listen(address).await;
        if let Some(config) = shared_config.link_condition_config {
            server_socket = server_socket.with_link_conditioner(&config);
        }

        let sender = server_socket.get_sender();
        let clients_map = HashMap::new();
        let heartbeat_timer = Timer::new(connection_config.heartbeat_interval);

        let connection_hash_key =
            hmac::Key::generate(hmac::HMAC_SHA256, &rand::SystemRandom::new()).unwrap();

        NaiaServer {
            manifest,
            global_entity_store: DenseSlotMap::with_key(),
            scope_entity_func: None,
            auth_func: None,
            mut_handler: MutHandler::new(),
            socket: server_socket,
            sender,
            connection_config,
            users: DenseSlotMap::with_key(),
            rooms: DenseSlotMap::with_key(),
            connection_hash_key,
            client_connections: clients_map,
            address_to_user_key_map: HashMap::new(),
            outstanding_disconnects: VecDeque::new(),
            heartbeat_timer,
            tick_manager: ServerTickManager::new(shared_config.tick_interval),
            tick_timer: tokio::time::interval(shared_config.tick_interval),
        }
    }

    /// Must be called regularly, maintains connection to and receives messages
    /// from all Clients
    pub async fn receive(&mut self) -> Result<ServerEvent<T>, NaiaServerError> {
        let mut output: Option<Result<ServerEvent<T>, NaiaServerError>> = None;
        while output.is_none() {
            // heartbeats
            if self.heartbeat_timer.ringing() {
                self.heartbeat_timer.reset();

                for (user_key, connection) in self.client_connections.iter_mut() {
                    if let Some(user) = self.users.get(*user_key) {
                        if connection.should_drop() {
                            self.outstanding_disconnects.push_back(*user_key);
                        } else {
                            if connection.should_send_heartbeat() {
                                // Don't try to refactor this to self.internal_send, doesn't seem to
                                // work cause of iter_mut()
                                let payload = connection.process_outgoing_header(
                                    self.tick_manager.get_tick(),
                                    connection.get_last_received_tick(),
                                    PacketType::Heartbeat,
                                    &[],
                                );
                                self.sender
                                    .send(Packet::new_raw(user.address, payload))
                                    .await
                                    .expect("send failed!");
                                connection.mark_sent();
                            }
                        }
                    }
                }
            }

            // timeouts
            if let Some(user_key) = self.outstanding_disconnects.pop_front() {
                for (_, room) in self.rooms.iter_mut() {
                    room.unsubscribe_user(&user_key);
                }

                let address = self.users.get(user_key).unwrap().address;
                self.address_to_user_key_map.remove(&address);
                let user_clone = self.users.get(user_key).unwrap().clone();
                self.users.remove(user_key);
                self.client_connections.remove(&user_key);
                output = Some(Ok(ServerEvent::Disconnection(user_key, user_clone)));
                continue;
            }

            for (address, connection) in self.client_connections.iter_mut() {
                //receive events from anyone
                if let Some(something) = connection.get_incoming_event() {
                    output = Some(Ok(ServerEvent::Event(*address, something)));
                    continue;
                }
            }

            //receive socket events
            enum Next {
                SocketResult(Result<Packet, NaiaServerSocketError>),
                Tick,
            }

            let next = {
                let timer_next = self.tick_timer.tick().fuse();
                pin_mut!(timer_next);

                let socket_next = self.socket.receive().fuse();
                pin_mut!(socket_next);

                select! {
                    socket_result = socket_next => {
                        Next::SocketResult(socket_result)
                    }
                    _ = timer_next => {
                        Next::Tick
                    }
                }
            };

            match next {
                Next::SocketResult(result) => {
                    match result {
                        Ok(packet) => {
                            let address = packet.address();
                            if let Some(user_key) = self.address_to_user_key_map.get(&address) {
                                match self.client_connections.get_mut(&user_key) {
                                    Some(connection) => {
                                        connection.mark_heard();
                                    }
                                    None => {} //not yet established connection
                                }
                            }

                            let (header, payload) = StandardHeader::read(packet.payload());

                            match header.packet_type() {
                                PacketType::ClientChallengeRequest => {
                                    let mut reader = PacketReader::new(&payload);
                                    let timestamp = Timestamp::read(&mut reader);

                                    let mut timestamp_bytes = Vec::new();
                                    timestamp.write(&mut timestamp_bytes);
                                    let timestamp_hash: hmac::Tag =
                                        hmac::sign(&self.connection_hash_key, &timestamp_bytes);

                                    let mut payload_bytes = Vec::new();
                                    // write current tick
                                    payload_bytes
                                        .write_u16::<BigEndian>(self.tick_manager.get_tick())
                                        .unwrap();

                                    //write timestamp
                                    payload_bytes.append(&mut timestamp_bytes);

                                    //write timestamp digest
                                    let hash_bytes: &[u8] = timestamp_hash.as_ref();
                                    for hash_byte in hash_bytes {
                                        payload_bytes.push(*hash_byte);
                                    }

                                    info!(
                                        "sending ServerChallengeResponse with tick: {}",
                                        self.tick_manager.get_tick()
                                    );

                                    NaiaServer::<T, U>::internal_send_connectionless(
                                        &mut self.sender,
                                        PacketType::ServerChallengeResponse,
                                        Packet::new(address, payload_bytes),
                                    )
                                    .await;

                                    continue;
                                }
                                PacketType::ClientConnectRequest => {
                                    let mut reader = PacketReader::new(&payload);
                                    let timestamp = Timestamp::read(&mut reader);

                                    if let Some(user_key) =
                                        self.address_to_user_key_map.get(&address)
                                    {
                                        if self.client_connections.contains_key(user_key) {
                                            let user = self.users.get(*user_key).unwrap();
                                            if user.timestamp == timestamp {
                                                let mut connection = self
                                                    .client_connections
                                                    .get_mut(user_key)
                                                    .unwrap();
                                                connection.process_incoming_header(&header);
                                                NaiaServer::<T, U>::send_connect_accept_message(
                                                    &mut connection,
                                                    &mut self.sender,
                                                )
                                                .await;
                                                continue;
                                            } else {
                                                self.outstanding_disconnects.push_back(*user_key);
                                                continue;
                                            }
                                        } else {
                                            error!("if there's a user key associated with the address, should also have a client connection initiated");
                                            continue;
                                        }
                                    } else {
                                        //Verify that timestamp hash has been written by this
                                        // server instance
                                        let mut timestamp_bytes: Vec<u8> = Vec::new();
                                        timestamp.write(&mut timestamp_bytes);
                                        let mut digest_bytes: Vec<u8> = Vec::new();
                                        for _ in 0..32 {
                                            digest_bytes.push(reader.read_u8());
                                        }
                                        if !hmac::verify(
                                            &self.connection_hash_key,
                                            &timestamp_bytes,
                                            &digest_bytes,
                                        )
                                        .is_ok()
                                        {
                                            continue;
                                        }

                                        let user = User::new(address, timestamp);
                                        let user_key = self.users.insert(user);

                                        // Call auth function if there is one
                                        if let Some(auth_func) = &self.auth_func {
                                            let buffer = reader.get_buffer();
                                            let cursor = reader.get_cursor();
                                            let naia_id_result = cursor.read_u16::<BigEndian>();
                                            if naia_id_result.is_err() {
                                                self.users.remove(user_key);
                                                continue;
                                            }
                                            let naia_id: u16 = naia_id_result.unwrap().into();
                                            let event_payload = buffer
                                                [cursor.position() as usize..buffer.len()]
                                                .to_vec()
                                                .into_boxed_slice();

                                            match self
                                                .manifest
                                                .create_event(naia_id, &event_payload)
                                            {
                                                Some(new_entity) => {
                                                    if !(auth_func.as_ref().as_ref())(
                                                        &user_key,
                                                        &new_entity,
                                                    ) {
                                                        self.users.remove(user_key);
                                                        continue;
                                                    }
                                                }
                                                _ => {
                                                    self.users.remove(user_key);
                                                    continue;
                                                }
                                            }
                                        }

                                        self.address_to_user_key_map.insert(address, user_key);

                                        // Success! Create new connection
                                        let mut new_connection = ClientConnection::new(
                                            address,
                                            Some(&self.mut_handler),
                                            &self.connection_config,
                                        );
                                        new_connection.process_incoming_header(&header);
                                        NaiaServer::<T, U>::send_connect_accept_message(
                                            &mut new_connection,
                                            &mut self.sender,
                                        )
                                        .await;
                                        self.client_connections.insert(user_key, new_connection);
                                        output = Some(Ok(ServerEvent::Connection(user_key)));
                                        continue;
                                    }
                                }
                                PacketType::Data => {
                                    if let Some(user_key) =
                                        self.address_to_user_key_map.get(&address)
                                    {
                                        match self.client_connections.get_mut(user_key) {
                                            Some(connection) => {
                                                if wrapping_diff(
                                                    self.tick_manager.get_tick(),
                                                    header.host_tick(),
                                                ) > 0
                                                {
                                                    println!(
                                                        "------------> Server Tick: {}, Client Tick: {}",
                                                        self.tick_manager.get_tick(),
                                                        header.host_tick()
                                                    );
                                                } else {
                                                    println!(
                                                        "----ERROR---> Server Tick: {}, Client Tick: {}",
                                                        self.tick_manager.get_tick(),
                                                        header.host_tick()
                                                    );
                                                }

                                                connection.process_incoming_header(&header);
                                                connection.process_incoming_data(
                                                    &self.manifest,
                                                    &payload,
                                                );
                                                continue;
                                            }
                                            None => {
                                                warn!(
                                                    "received data from unauthenticated client: {}",
                                                    address
                                                );
                                            }
                                        }
                                    }
                                }
                                PacketType::Heartbeat => {
                                    if let Some(user_key) =
                                        self.address_to_user_key_map.get(&address)
                                    {
                                        match self.client_connections.get_mut(user_key) {
                                            Some(connection) => {
                                                // Still need to do this so that proper notify
                                                // events fire based on the heartbeat header
                                                connection.process_incoming_header(&header);
                                                continue;
                                            }
                                            None => {
                                                warn!(
                                                    "received heartbeat from unauthenticated client: {}",
                                                    address
                                                );
                                            }
                                        }
                                    }
                                }
                                PacketType::Ping => {
                                    println!("Received Ping");
                                    if let Some(user_key) =
                                        self.address_to_user_key_map.get(&address)
                                    {
                                        match self.client_connections.get_mut(user_key) {
                                            Some(connection) => {
                                                connection.process_incoming_header(&header);
                                                let ping_payload =
                                                    connection.process_ping(&payload);
                                                let payload_with_header = connection
                                                    .process_outgoing_header(
                                                        self.tick_manager.get_tick(),
                                                        connection.get_last_received_tick(),
                                                        PacketType::Pong,
                                                        &ping_payload,
                                                    );
                                                self.sender
                                                    .send(Packet::new_raw(
                                                        connection.get_address(),
                                                        payload_with_header,
                                                    ))
                                                    .await
                                                    .expect("send failed!");
                                                connection.mark_sent();
                                                continue;
                                            }
                                            None => {
                                                warn!(
                                                    "received ping from unauthenticated client: {}",
                                                    address
                                                );
                                            }
                                        }
                                    }
                                }
                                _ => {}
                            }
                        }
                        Err(error) => {
                            //TODO: Determine if disconnecting a user based on a send error is the
                            // right thing to do
                            //
                            // if let
                            // NaiaServerSocketError::SendError(address) = error {
                            //                        if let Some(user_key) =
                            // self.address_to_user_key_map.get(&address).copied() {
                            //                            self.client_connections.remove(&user_key);
                            //                            output =
                            // Some(Ok(ServerEvent::Disconnection(user_key)));
                            //                            continue;
                            //                        }
                            //                    }

                            output = Some(Err(NaiaServerError::Wrapped(Box::new(error))));
                            continue;
                        }
                    }
                }
                Next::Tick => {
                    self.tick_manager.increment_tick();
                    output = Some(Ok(ServerEvent::Tick));
                    continue;
                }
            }
        }
        return output.unwrap();
    }

    async fn send_connect_accept_message(
        connection: &mut ClientConnection<T, U>,
        sender: &mut MessageSender,
    ) {
        let payload =
            connection.process_outgoing_header(0, 0, PacketType::ServerConnectResponse, &[]);
        match sender
            .send(Packet::new_raw(connection.get_address(), payload))
            .await
        {
            Ok(_) => {}
            Err(err) => {
                info!("send error! {}", err);
            }
        }
        connection.mark_sent();
    }

    /// Queues up an Event to be sent to the Client associated with a given
    /// UserKey
    pub fn queue_event(&mut self, user_key: &UserKey, event: &impl Event<T>) {
        if let Some(connection) = self.client_connections.get_mut(user_key) {
            connection.queue_event(event);
        }
    }

    /// Sends all Entity/Event messages to all Clients. If you don't call this
    /// method, the Server will never communicate with it's connected
    /// Clients
    pub async fn send_all_updates(&mut self) {
        // update entity scopes
        self.update_entity_scopes();

        // loop through all connections, send packet
        for (user_key, connection) in self.client_connections.iter_mut() {
            if let Some(user) = self.users.get(*user_key) {
                connection.collect_entity_updates();
                while let Some(payload) =
                    connection.get_outgoing_packet(self.tick_manager.get_tick(), &self.manifest)
                {
                    match self
                        .sender
                        .send(Packet::new_raw(user.address, payload))
                        .await
                    {
                        Ok(_) => {}
                        Err(err) => {
                            info!("send error! {}", err);
                        }
                    }
                    connection.mark_sent();
                }
            }
        }
    }

    /// Register an Entity with the Server, whereby the Server will sync the
    /// state of the Entity to all connected Clients for which the Entity is
    /// in scope. Gives back an EntityKey which can be used to get the reference
    /// to the Entity from the Server once again
    pub fn register_entity(&mut self, entity: Rc<RefCell<dyn Entity<U>>>) -> EntityKey {
        let new_mutator_ref: Rc<RefCell<ServerEntityMutator>> =
            Rc::new(RefCell::new(ServerEntityMutator::new(&self.mut_handler)));
        entity
            .as_ref()
            .borrow_mut()
            .set_mutator(&to_entity_mutator(&new_mutator_ref));
        let entity_key = self.global_entity_store.insert(entity.clone());
        new_mutator_ref
            .as_ref()
            .borrow_mut()
            .set_entity_key(entity_key);
        self.mut_handler.borrow_mut().register_entity(&entity_key);
        return entity_key;
    }

    /// Deregisters an Entity with the Server, deleting local copies of the
    /// Entity on each Client
    pub fn deregister_entity(&mut self, key: EntityKey) {
        self.mut_handler.borrow_mut().deregister_entity(&key);
        self.global_entity_store.remove(key);
    }

    /// Given an EntityKey, get a reference to a registered Entity being tracked
    /// by the Server
    pub fn get_entity(&mut self, key: EntityKey) -> Option<&Rc<RefCell<dyn Entity<U>>>> {
        return self.global_entity_store.get(key);
    }

    /// Creates a new Room on the Server, returns a Key which can be used to
    /// reference said Room
    pub fn create_room(&mut self) -> RoomKey {
        let new_room = Room::new();
        return self.rooms.insert(new_room);
    }

    /// Deletes the Room associated with a given RoomKey on the Server
    pub fn delete_room(&mut self, key: RoomKey) {
        self.rooms.remove(key);
    }

    /// Gets a Room given an associated RoomKey
    pub fn get_room(&self, key: RoomKey) -> Option<&Room> {
        return self.rooms.get(key);
    }

    /// Gets a mutable Room given an associated RoomKey
    pub fn get_room_mut(&mut self, key: RoomKey) -> Option<&mut Room> {
        return self.rooms.get_mut(key);
    }

    /// Iterate through all the Server's current Rooms
    pub fn rooms_iter(&self) -> slotmap::dense::Iter<RoomKey, Room> {
        return self.rooms.iter();
    }

    /// Add an Entity to a Room, given the appropriate RoomKey & EntityKey
    /// Entities will only ever be in-scope for Users which are in a Room with
    /// them
    pub fn room_add_entity(&mut self, room_key: &RoomKey, entity_key: &EntityKey) {
        if let Some(room) = self.rooms.get_mut(*room_key) {
            room.add_entity(entity_key);
        }
    }

    /// Add an User to a Room, given the appropriate RoomKey & UserKey
    /// Entities will only ever be in-scope for Users which are in a Room with
    /// them
    pub fn room_add_user(&mut self, room_key: &RoomKey, user_key: &UserKey) {
        if let Some(room) = self.rooms.get_mut(*room_key) {
            room.subscribe_user(user_key);
        }
    }

    /// Registers a closure which is used to evaluate whether, given a User &
    /// Entity that are in the same Room, said Entity should be in scope for
    /// the given User.
    ///
    /// While Rooms allow for a very simple scope to which an Entity can belong,
    /// this closure provides complete customization for advanced scopes.
    ///
    /// This closure will be called every Tick of the Server, for every User &
    /// Entity in a Room together, so try to keep it performant
    pub fn on_scope_entity(
        &mut self,
        scope_func: Rc<Box<dyn Fn(&RoomKey, &UserKey, &EntityKey, U) -> bool>>,
    ) {
        self.scope_entity_func = Some(scope_func);
    }

    /// Registers a closure which will be called during the handshake process
    /// with a new Client
    ///
    /// The Event evaluated in this closure should match the Event used
    /// client-side in the NaiaClient::new() method
    pub fn on_auth(&mut self, auth_func: Rc<Box<dyn Fn(&UserKey, &T) -> bool>>) {
        self.auth_func = Some(auth_func);
    }

    /// Iterate through all currently connected Users
    pub fn users_iter(&self) -> slotmap::dense::Iter<UserKey, User> {
        return self.users.iter();
    }

    /// Get a User, given the associated UserKey
    pub fn get_user(&self, user_key: &UserKey) -> Option<&User> {
        return self.users.get(*user_key);
    }

    fn update_entity_scopes(&mut self) {
        for (room_key, room) in self.rooms.iter_mut() {
            while let Some((removed_user, removed_entity)) = room.pop_removal_queue() {
                if let Some(user_connection) = self.client_connections.get_mut(&removed_user) {
                    user_connection.remove_entity(&removed_entity);
                }
            }

            if let Some(scope_func) = &self.scope_entity_func {
                for user_key in room.users_iter() {
                    for entity_key in room.entities_iter() {
                        if let Some(entity) = self.global_entity_store.get(*entity_key) {
                            if let Some(user_connection) = self.client_connections.get_mut(user_key)
                            {
                                let currently_in_scope = user_connection.has_entity(entity_key);
                                let should_be_in_scope = (scope_func.as_ref().as_ref())(
                                    &room_key,
                                    user_key,
                                    entity_key,
                                    entity.as_ref().borrow().get_typed_copy(),
                                );
                                if should_be_in_scope {
                                    if !currently_in_scope {
                                        // add entity to the connections local scope
                                        if let Some(entity) =
                                            self.global_entity_store.get(*entity_key)
                                        {
                                            user_connection.add_entity(entity_key, entity);
                                        }
                                    }
                                } else {
                                    if currently_in_scope {
                                        // remove entity from the connections local scope
                                        user_connection.remove_entity(entity_key);
                                    }
                                }
                            }
                        }
                    }
                }
            }
        }
    }

    async fn internal_send_connectionless(
        sender: &mut MessageSender,
        packet_type: PacketType,
        packet: Packet,
    ) {
        let new_payload =
            naia_shared::utils::write_connectionless_payload(packet_type, packet.payload());
        sender
            .send(Packet::new_raw(packet.address(), new_payload))
            .await
            .expect("send failed!");
    }
}

fn to_entity_mutator(eref: &Rc<RefCell<ServerEntityMutator>>) -> Rc<RefCell<dyn EntityMutator>> {
    eref.clone()
}<|MERGE_RESOLUTION|>--- conflicted
+++ resolved
@@ -13,11 +13,7 @@
 use tokio::time::Interval;
 
 use naia_server_socket::{
-<<<<<<< HEAD
-    MessageSender, NaiaServerSocketError, Packet, ServerSocket, ServerSocketTrait,
-=======
     Config as SocketConfig, MessageSender, Packet, ServerSocket, ServerSocketTrait, SocketEvent,
->>>>>>> fdb2ea68
 };
 pub use naia_shared::{
     wrapping_diff, Connection, ConnectionConfig, Entity, EntityMutator, EntityType, Event,
