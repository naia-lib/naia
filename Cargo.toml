--- conflicted
+++ resolved
@@ -4,12 +4,9 @@
     "server",
     "shared",
     "derive",
-<<<<<<< HEAD
     "demos/demo_utils/demo_world",
     "demos/demo_utils/dev_http_server",
     "demos/demo_utils/empty_world",
-=======
->>>>>>> 791d5c90
     "adapters/hecs/client",
     "adapters/hecs/server",
     "adapters/hecs/shared",
@@ -21,11 +18,6 @@
     "demos/basic/client/app",
     "demos/basic/client/wasm_bindgen",
     "demos/basic/client/miniquad",
-<<<<<<< HEAD
-=======
-    "demos/dev_http_server",
-    "demos/default_world",
->>>>>>> 791d5c90
     "demos/macroquad/server",
     "demos/macroquad/shared",
     "demos/macroquad/client",
