--- conflicted
+++ resolved
@@ -1,13 +1,8 @@
 use proc_macro2::{Punct, Spacing, Span, TokenStream};
 use quote::{format_ident, quote};
 use syn::{
-<<<<<<< HEAD
-    parse_macro_input, Data, DeriveInput, Fields, GenericArgument, Ident, Lit, LitStr, Meta, Path,
-    PathArguments, Result, Type,
-=======
     parse_macro_input, Data, DeriveInput, Fields, GenericArgument, Ident, Index, Lit, Member, Meta,
-    Path, PathArguments, Result, Type,
->>>>>>> 6c2f5ad6
+    Path, PathArguments, Result, Type, LitStr,
 };
 
 const UNNAMED_FIELD_PREFIX: &'static str = "unnamed_field_";
