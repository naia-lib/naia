[package]
name = "naia-client"
version = "0.8.0"
authors = ["connorcarpenter <connorcarpenter@gmail.com>"]
workspace = ".."
description = "Provides a cross-platform client that can send/receive messages to/from a server, and has a pool of in-scope entities/components that is synced with the server."
documentation = "https://docs.rs/naia-client"
homepage = "https://github.com/naia-rs/naia"
repository = "https://github.com/naia-rs/naia"
readme = "../README.md"
keywords = ["wasm", "webrtc", "udp", "networking", "gamedev"]
categories = ["network-programming", "game-development", "wasm", "web-programming"]
license = "MIT OR Apache-2.0"
edition = "2021"

[badges]
maintenance = { status = "actively-developed" }

[features]
wbindgen = [ "naia-client-socket/wbindgen", "naia-shared/wbindgen" ]
mquad = [ "naia-client-socket/mquad", "naia-shared/mquad" ]
bevy_support = ["naia-shared/bevy_support"]

[dependencies]
<<<<<<< HEAD
naia-client-socket = { path = "../../naia-socket/client" }
naia-shared = { version = "=0.7.3", path = "../shared" }
cfg-if = "=1.0.0"
=======
naia-client-socket = { version = "0.8" }
naia-shared = { version = "0.8", path = "../shared" }
cfg-if = "0.1.10"
>>>>>>> e75284a0
log = "0.4"
#miniquad = { version = "=0.3.0-alpha.28", features = ["log-impl"] }<|MERGE_RESOLUTION|>--- conflicted
+++ resolved
@@ -22,14 +22,8 @@
 bevy_support = ["naia-shared/bevy_support"]
 
 [dependencies]
-<<<<<<< HEAD
 naia-client-socket = { path = "../../naia-socket/client" }
-naia-shared = { version = "=0.7.3", path = "../shared" }
-cfg-if = "=1.0.0"
-=======
-naia-client-socket = { version = "0.8" }
-naia-shared = { version = "0.8", path = "../shared" }
-cfg-if = "0.1.10"
->>>>>>> e75284a0
+naia-shared = { version = "0.8.0", path = "../shared" }
+cfg-if = "1.0.0"
 log = "0.4"
 #miniquad = { version = "=0.3.0-alpha.28", features = ["log-impl"] }